--- conflicted
+++ resolved
@@ -1,13 +1,9 @@
-<<<<<<< HEAD
-import type { AuthResponse, Instance, TorrentResponse, MainData, User, CustomTheme } from '@/types'
-=======
 /*
  * Copyright (c) 2025, s0up and the autobrr contributors.
  * SPDX-License-Identifier: MIT
  */
 
-import type { AuthResponse, Instance, TorrentResponse, MainData, User } from '@/types'
->>>>>>> a71f3e0f
+import type { AuthResponse, Instance, TorrentResponse, MainData, User, CustomTheme } from '@/types'
 import { getApiBaseUrl } from './base-url'
 
 const API_BASE = getApiBaseUrl()
