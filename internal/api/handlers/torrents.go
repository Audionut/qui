--- conflicted
+++ resolved
@@ -879,21 +879,15 @@
 	RespondJSON(w, http.StatusOK, files)
 }
 
-<<<<<<< HEAD
 // GetEconomyAnalysis returns the complete economy analysis for an instance
 func (h *TorrentsHandler) GetEconomyAnalysis(w http.ResponseWriter, r *http.Request) {
-=======
-// AddPeers adds peers to torrents
-func (h *TorrentsHandler) AddPeers(w http.ResponseWriter, r *http.Request) {
->>>>>>> 26f96cb5
-	// Get instance ID from URL
-	instanceID, err := strconv.Atoi(chi.URLParam(r, "instanceID"))
-	if err != nil {
-		RespondError(w, http.StatusBadRequest, "Invalid instance ID")
-		return
-	}
-
-<<<<<<< HEAD
+	// Get instance ID from URL
+	instanceID, err := strconv.Atoi(chi.URLParam(r, "instanceID"))
+	if err != nil {
+		RespondError(w, http.StatusBadRequest, "Invalid instance ID")
+		return
+	}
+
 	// Parse pagination parameters
 	page := 1
 	pageSize := 25 // Increased default for better performance
@@ -938,45 +932,13 @@
 
 // GetEconomyStats returns aggregated economy statistics for an instance
 func (h *TorrentsHandler) GetEconomyStats(w http.ResponseWriter, r *http.Request) {
-=======
-	// Parse request body
-	var req struct {
-		Hashes []string `json:"hashes"`
-		Peers  []string `json:"peers"`
-	}
-
-	if err := json.NewDecoder(r.Body).Decode(&req); err != nil {
-		RespondError(w, http.StatusBadRequest, "Invalid request body")
-		return
-	}
-
-	if len(req.Hashes) == 0 || len(req.Peers) == 0 {
-		RespondError(w, http.StatusBadRequest, "Hashes and peers are required")
-		return
-	}
-
-	// Add peers
-	err = h.syncManager.AddPeersToTorrents(r.Context(), instanceID, req.Hashes, req.Peers)
-	if err != nil {
-		log.Error().Err(err).Int("instanceID", instanceID).Msg("Failed to add peers to torrents")
-		RespondError(w, http.StatusInternalServerError, "Failed to add peers")
-		return
-	}
-
-	RespondJSON(w, http.StatusOK, map[string]bool{"success": true})
-}
-
-// BanPeers bans peers permanently
-func (h *TorrentsHandler) BanPeers(w http.ResponseWriter, r *http.Request) {
->>>>>>> 26f96cb5
-	// Get instance ID from URL
-	instanceID, err := strconv.Atoi(chi.URLParam(r, "instanceID"))
-	if err != nil {
-		RespondError(w, http.StatusBadRequest, "Invalid instance ID")
-		return
-	}
-
-<<<<<<< HEAD
+	// Get instance ID from URL
+	instanceID, err := strconv.Atoi(chi.URLParam(r, "instanceID"))
+	if err != nil {
+		RespondError(w, http.StatusBadRequest, "Invalid instance ID")
+		return
+	}
+
 	// Get economy stats
 	stats, err := h.syncManager.GetEconomyStats(r.Context(), instanceID)
 	if err != nil {
@@ -1014,7 +976,53 @@
 	}
 
 	RespondJSON(w, http.StatusOK, torrents)
-=======
+}
+
+// AddPeers adds peers to torrents
+func (h *TorrentsHandler) AddPeers(w http.ResponseWriter, r *http.Request) {
+	// Get instance ID from URL
+	instanceID, err := strconv.Atoi(chi.URLParam(r, "instanceID"))
+	if err != nil {
+		RespondError(w, http.StatusBadRequest, "Invalid instance ID")
+		return
+	}
+
+	// Parse request body
+	var req struct {
+		Hashes []string `json:"hashes"`
+		Peers  []string `json:"peers"`
+	}
+
+	if err := json.NewDecoder(r.Body).Decode(&req); err != nil {
+		RespondError(w, http.StatusBadRequest, "Invalid request body")
+		return
+	}
+
+	if len(req.Hashes) == 0 || len(req.Peers) == 0 {
+		RespondError(w, http.StatusBadRequest, "Hashes and peers are required")
+		return
+	}
+
+	// Add peers
+	err = h.syncManager.AddPeersToTorrents(r.Context(), instanceID, req.Hashes, req.Peers)
+	if err != nil {
+		log.Error().Err(err).Int("instanceID", instanceID).Msg("Failed to add peers to torrents")
+		RespondError(w, http.StatusInternalServerError, "Failed to add peers")
+		return
+	}
+
+	RespondJSON(w, http.StatusOK, map[string]bool{"success": true})
+}
+
+// BanPeers bans peers permanently
+func (h *TorrentsHandler) BanPeers(w http.ResponseWriter, r *http.Request) {
+	// Get instance ID from URL
+	instanceID, err := strconv.Atoi(chi.URLParam(r, "instanceID"))
+	if err != nil {
+		RespondError(w, http.StatusBadRequest, "Invalid instance ID")
+		return
+	}
+
 	// Parse request body
 	var req struct {
 		Peers []string `json:"peers"`
@@ -1039,5 +1047,4 @@
 	}
 
 	RespondJSON(w, http.StatusOK, map[string]bool{"success": true})
->>>>>>> 26f96cb5
 }