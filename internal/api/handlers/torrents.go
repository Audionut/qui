// Copyright (c) 2025, s0up and the autobrr contributors.
// SPDX-License-Identifier: GPL-2.0-or-later

package handlers

import (
	"context"
	"encoding/json"
	"fmt"
	"io"
	"net/http"
	"slices"
	"sort"
	"strconv"
	"strings"
	"time"

	qbt "github.com/autobrr/go-qbittorrent"
	"github.com/go-chi/chi/v5"
	"github.com/rs/zerolog/log"

	"github.com/autobrr/qui/internal/qbittorrent"
)

type TorrentsHandler struct {
	syncManager *qbittorrent.SyncManager
}

// SortedPeer represents a peer with its key for sorting
type SortedPeer struct {
	Key string `json:"key"`
	qbt.TorrentPeer
}

// SortedPeersResponse wraps the peers response with sorted peers
type SortedPeersResponse struct {
	*qbt.TorrentPeersResponse
	SortedPeers []SortedPeer `json:"sorted_peers,omitempty"`
}

func NewTorrentsHandler(syncManager *qbittorrent.SyncManager) *TorrentsHandler {
	return &TorrentsHandler{
		syncManager: syncManager,
	}
}

// ListTorrents returns paginated torrents for an instance with enhanced metadata
func (h *TorrentsHandler) ListTorrents(w http.ResponseWriter, r *http.Request) {
	// Get instance ID from URL
	instanceID, err := strconv.Atoi(chi.URLParam(r, "instanceID"))
	if err != nil {
		RespondError(w, http.StatusBadRequest, "Invalid instance ID")
		return
	}

	// Parse query parameters
	limit := 300 // Default pagination size
	page := 0
	sort := "addedOn"
	order := "desc"
	search := ""
	sessionID := r.Header.Get("X-Session-ID") // Optional session tracking

	if l := r.URL.Query().Get("limit"); l != "" {
		if parsed, err := strconv.Atoi(l); err == nil && parsed > 0 && parsed <= 2000 {
			limit = parsed
		}
	}

	if p := r.URL.Query().Get("page"); p != "" {
		if parsed, err := strconv.Atoi(p); err == nil && parsed >= 0 {
			page = parsed
		}
	}

	if s := r.URL.Query().Get("sort"); s != "" {
		sort = s
	}

	if o := r.URL.Query().Get("order"); o != "" {
		order = o
	}

	if q := r.URL.Query().Get("search"); q != "" {
		search = q
	}

	// Parse filters
	var filters qbittorrent.FilterOptions

	if f := r.URL.Query().Get("filters"); f != "" {
		if err := json.Unmarshal([]byte(f), &filters); err != nil {
			log.Warn().Err(err).Msg("Failed to parse filters, ignoring")
		}
	}

	// Debug logging
	log.Debug().
		Str("sort", sort).
		Str("order", order).
		Int("page", page).
		Int("limit", limit).
		Str("search", search).
		Interface("filters", filters).
		Str("sessionID", sessionID).
		Msg("Torrent list request parameters")

	// Calculate offset from page
	offset := page * limit

	// Get torrents with search, sorting and filters
	// The sync manager will handle stale-while-revalidate internally
	response, err := h.syncManager.GetTorrentsWithFilters(r.Context(), instanceID, limit, offset, sort, order, search, filters)
	if err != nil {
		// Record error for user visibility
		errorStore := h.syncManager.GetErrorStore()
		if recordErr := errorStore.RecordError(r.Context(), instanceID, err); recordErr != nil {
			log.Error().Err(recordErr).Int("instanceID", instanceID).Msg("Failed to record torrent error")
		}

		log.Error().Err(err).Int("instanceID", instanceID).Msg("Failed to get torrents")
		RespondError(w, http.StatusInternalServerError, "Failed to get torrents")
		return
	}

	// Data is always fresh from sync manager
	w.Header().Set("X-Data-Source", "fresh")

	RespondJSON(w, http.StatusOK, response)
}

// AddTorrentRequest represents a request to add a torrent
type AddTorrentRequest struct {
	Category     string   `json:"category,omitempty"`
	Tags         []string `json:"tags,omitempty"`
	StartPaused  bool     `json:"start_paused,omitempty"`
	SkipChecking bool     `json:"skip_checking,omitempty"`
	SavePath     string   `json:"save_path,omitempty"`
}

// AddTorrent adds a new torrent
func (h *TorrentsHandler) AddTorrent(w http.ResponseWriter, r *http.Request) {
	// Set a reasonable timeout for the entire operation
	// With multiple files, we allow 60 seconds total (not per file)
	ctx, cancel := context.WithTimeout(r.Context(), 60*time.Second)
	defer cancel()

	// Get instance ID from URL
	instanceID, err := strconv.Atoi(chi.URLParam(r, "instanceID"))
	if err != nil {
		RespondError(w, http.StatusBadRequest, "Invalid instance ID")
		return
	}

	// Parse multipart form
	err = r.ParseMultipartForm(32 << 20) // 32MB max
	if err != nil {
		RespondError(w, http.StatusBadRequest, "Failed to parse form data")
		return
	}

	var torrentFiles [][]byte
	var urls []string

	// Check for torrent files (multiple files supported)
	if r.MultipartForm != nil && r.MultipartForm.File != nil {
		fileHeaders := r.MultipartForm.File["torrent"]
		if len(fileHeaders) > 0 {
			for _, fileHeader := range fileHeaders {
				file, err := fileHeader.Open()
				if err != nil {
					log.Error().Err(err).Str("filename", fileHeader.Filename).Msg("Failed to open torrent file")
					continue
				}
				defer file.Close()

				fileContent, err := io.ReadAll(file)
				if err != nil {
					log.Error().Err(err).Str("filename", fileHeader.Filename).Msg("Failed to read torrent file")
					continue
				}
				torrentFiles = append(torrentFiles, fileContent)
			}
		}
	}

	// Check for URLs/magnet links if no files
	if len(torrentFiles) == 0 {
		urlsParam := r.FormValue("urls")
		if urlsParam != "" {
			// Support both comma and newline separated URLs
			urlsParam = strings.ReplaceAll(urlsParam, "\n", ",")
			urls = strings.Split(urlsParam, ",")
		} else {
			RespondError(w, http.StatusBadRequest, "Either torrent files or URLs are required")
			return
		}
	}

	// Parse options from form
	options := make(map[string]string)

	if category := r.FormValue("category"); category != "" {
		options["category"] = category
	}

	if tags := r.FormValue("tags"); tags != "" {
		options["tags"] = tags
	}

	// NOTE: qBittorrent's API does not properly support the start_paused_enabled preference
	// (it gets rejected/ignored when set via app/setPreferences). As a workaround, the frontend
	// now stores this preference in localStorage and applies it when adding torrents.
	// This complex logic attempts to respect qBittorrent's global preference, but since the
	// preference cannot be set via API, this is effectively unused in the current implementation.
	if pausedStr := r.FormValue("paused"); pausedStr != "" {
		requestedPaused := pausedStr == "true"

		// Get current preferences to check start_paused_enabled
		prefs, err := h.syncManager.GetAppPreferences(ctx, instanceID)
		if err != nil {
			log.Warn().Err(err).Int("instanceID", instanceID).Msg("Failed to get preferences for paused check, defaulting to explicit paused setting")
			// If we can't get preferences, apply the requested paused state explicitly
			if requestedPaused {
				options["paused"] = "true"
				options["stopped"] = "true"
			} else {
				options["paused"] = "false"
				options["stopped"] = "false"
			}
		} else {
			// Only set paused options if the requested state differs from the global preference
			globalStartPaused := prefs.StartPausedEnabled
			if requestedPaused != globalStartPaused {
				if requestedPaused {
					options["paused"] = "true"
					options["stopped"] = "true"
				} else {
					options["paused"] = "false"
					options["stopped"] = "false"
				}
			}
			// If requestedPaused == globalStartPaused, don't set paused options
			// This allows qBittorrent's global preference to take effect
		}
	}

	if skipChecking := r.FormValue("skip_checking"); skipChecking == "true" {
		options["skip_checking"] = "true"
	}

	if sequentialDownload := r.FormValue("sequentialDownload"); sequentialDownload == "true" {
		options["sequentialDownload"] = "true"
	}

	if firstLastPiecePrio := r.FormValue("firstLastPiecePrio"); firstLastPiecePrio == "true" {
		options["firstLastPiecePrio"] = "true"
	}

	if upLimit := r.FormValue("upLimit"); upLimit != "" {
		// Convert from KB/s to bytes/s (qBittorrent API expects bytes/s)
		if upLimitInt, err := strconv.ParseInt(upLimit, 10, 64); err == nil && upLimitInt > 0 {
			options["upLimit"] = strconv.FormatInt(upLimitInt*1024, 10)
		}
	}

	if dlLimit := r.FormValue("dlLimit"); dlLimit != "" {
		// Convert from KB/s to bytes/s (qBittorrent API expects bytes/s)
		if dlLimitInt, err := strconv.ParseInt(dlLimit, 10, 64); err == nil && dlLimitInt > 0 {
			options["dlLimit"] = strconv.FormatInt(dlLimitInt*1024, 10)
		}
	}

	if ratioLimit := r.FormValue("ratioLimit"); ratioLimit != "" {
		options["ratioLimit"] = ratioLimit
	}

	if seedingTimeLimit := r.FormValue("seedingTimeLimit"); seedingTimeLimit != "" {
		options["seedingTimeLimit"] = seedingTimeLimit
	}

	if contentLayout := r.FormValue("contentLayout"); contentLayout != "" {
		options["contentLayout"] = contentLayout
	}

	if rename := r.FormValue("rename"); rename != "" {
		options["rename"] = rename
	}

	if savePath := r.FormValue("savepath"); savePath != "" {
		options["savepath"] = savePath
		// When savepath is provided, disable autoTMM
		options["autoTMM"] = "false"
	}

	// Handle autoTMM explicitly if provided
	if autoTMM := r.FormValue("autoTMM"); autoTMM != "" {
		options["autoTMM"] = autoTMM
		// If autoTMM is true, remove savepath to let qBittorrent handle it
		if autoTMM == "true" {
			delete(options, "savepath")
		}
	}

	// Track results for multiple files
	var addedCount int
	var failedCount int
	var lastError error

	// Add torrent(s)
	if len(torrentFiles) > 0 {
		// Add from files
		for i, fileContent := range torrentFiles {
			// Check if context is already cancelled (timeout or client disconnect)
			if ctx.Err() != nil {
				log.Warn().Int("instanceID", instanceID).Msg("Request cancelled, stopping torrent additions")
				break
			}

			if err := h.syncManager.AddTorrent(ctx, instanceID, fileContent, options); err != nil {
				log.Error().Err(err).Int("instanceID", instanceID).Int("fileIndex", i).Msg("Failed to add torrent file")
				failedCount++
				lastError = err
			} else {
				addedCount++
			}
		}
	} else if len(urls) > 0 {
		// Add from URLs
		if err := h.syncManager.AddTorrentFromURLs(ctx, instanceID, urls, options); err != nil {
			log.Error().Err(err).Int("instanceID", instanceID).Msg("Failed to add torrent from URLs")
			RespondError(w, http.StatusInternalServerError, "Failed to add torrent")
			return
		}
		addedCount = len(urls) // Assume all URLs succeeded for simplicity
	}

	// Check if any torrents failed
	if failedCount > 0 && addedCount == 0 {
		// All failed
		RespondError(w, http.StatusInternalServerError, fmt.Sprintf("Failed to add all torrents: %v", lastError))
		return
	}

	// Data will be fresh on next request from sync manager
	log.Debug().Int("instanceID", instanceID).Msg("Torrent added - next request will get fresh data from sync manager")

	// Build response message
	var message string
	if failedCount > 0 {
		message = fmt.Sprintf("Added %d torrent(s), %d failed", addedCount, failedCount)
	} else if addedCount > 1 {
		message = fmt.Sprintf("%d torrents added successfully", addedCount)
	} else {
		message = "Torrent added successfully"
	}

	RespondJSON(w, http.StatusCreated, map[string]any{
		"message": message,
		"added":   addedCount,
		"failed":  failedCount,
	})
}

// BulkActionRequest represents a bulk action request
type BulkActionRequest struct {
	Hashes                   []string                   `json:"hashes"`
	Action                   string                     `json:"action"`
	DeleteFiles              bool                       `json:"deleteFiles,omitempty"`              // For delete action
	Tags                     string                     `json:"tags,omitempty"`                     // For tag operations (comma-separated)
	Category                 string                     `json:"category,omitempty"`                 // For category operations
	Enable                   bool                       `json:"enable,omitempty"`                   // For toggleAutoTMM action
	SelectAll                bool                       `json:"selectAll,omitempty"`                // When true, apply to all torrents matching filters
	Filters                  *qbittorrent.FilterOptions `json:"filters,omitempty"`                  // Filters to apply when selectAll is true
	Search                   string                     `json:"search,omitempty"`                   // Search query when selectAll is true
	ExcludeHashes            []string                   `json:"excludeHashes,omitempty"`            // Hashes to exclude when selectAll is true
	RatioLimit               float64                    `json:"ratioLimit,omitempty"`               // For setShareLimit action
	SeedingTimeLimit         int64                      `json:"seedingTimeLimit,omitempty"`         // For setShareLimit action
	InactiveSeedingTimeLimit int64                      `json:"inactiveSeedingTimeLimit,omitempty"` // For setShareLimit action
	UploadLimit              int64                      `json:"uploadLimit,omitempty"`              // For setUploadLimit action (KB/s)
	DownloadLimit            int64                      `json:"downloadLimit,omitempty"`            // For setDownloadLimit action (KB/s)
}

// BulkAction performs bulk operations on torrents
func (h *TorrentsHandler) BulkAction(w http.ResponseWriter, r *http.Request) {
	// Get instance ID from URL
	instanceID, err := strconv.Atoi(chi.URLParam(r, "instanceID"))
	if err != nil {
		RespondError(w, http.StatusBadRequest, "Invalid instance ID")
		return
	}

	var req BulkActionRequest
	if err := json.NewDecoder(r.Body).Decode(&req); err != nil {
		RespondError(w, http.StatusBadRequest, "Invalid request body")
		return
	}

	// Validate input - either specific hashes or selectAll mode
	if !req.SelectAll && len(req.Hashes) == 0 {
		RespondError(w, http.StatusBadRequest, "No torrents selected")
		return
	}

	if req.SelectAll && len(req.Hashes) > 0 {
		RespondError(w, http.StatusBadRequest, "Cannot specify both hashes and selectAll")
		return
	}

	validActions := []string{
		"pause", "resume", "delete", "deleteWithFiles",
		"recheck", "reannounce", "increasePriority", "decreasePriority",
		"topPriority", "bottomPriority", "addTags", "removeTags", "setTags", "setCategory",
		"toggleAutoTMM", "setShareLimit", "setUploadLimit", "setDownloadLimit",
	}

	valid := slices.Contains(validActions, req.Action)

	if !valid {
		RespondError(w, http.StatusBadRequest, "Invalid action")
		return
	}

	// If selectAll is true, get all torrent hashes matching the filters
	var targetHashes []string
	if req.SelectAll {
		// Default to empty filters if not provided
		if req.Filters == nil {
			req.Filters = &qbittorrent.FilterOptions{}
		}

		// Get all torrents matching the current filters and search
		// Use a very large limit to get all torrents (backend will handle this properly)
		response, err := h.syncManager.GetTorrentsWithFilters(r.Context(), instanceID, 100000, 0, "added_on", "desc", req.Search, *req.Filters)
		if err != nil {
			// Record error for user visibility
			errorStore := h.syncManager.GetErrorStore()
			if recordErr := errorStore.RecordError(r.Context(), instanceID, err); recordErr != nil {
				log.Error().Err(recordErr).Int("instanceID", instanceID).Msg("Failed to record torrent error")
			}

			log.Error().Err(err).Int("instanceID", instanceID).Msg("Failed to get torrents for selectAll operation")
			RespondError(w, http.StatusInternalServerError, "Failed to get torrents for bulk action")
			return
		}

		// Extract all hashes and filter out excluded ones
		excludeSet := make(map[string]bool)
		for _, hash := range req.ExcludeHashes {
			excludeSet[hash] = true
		}

		for _, torrent := range response.Torrents {
			if !excludeSet[torrent.Hash] {
				targetHashes = append(targetHashes, torrent.Hash)
			}
		}

		log.Debug().Int("instanceID", instanceID).Int("totalFound", len(response.Torrents)).Int("excluded", len(req.ExcludeHashes)).Int("targetCount", len(targetHashes)).Str("action", req.Action).Msg("SelectAll bulk action")
	} else {
		targetHashes = req.Hashes
	}

	if len(targetHashes) == 0 {
		RespondError(w, http.StatusBadRequest, "No torrents match the selection criteria")
		return
	}

	// Perform bulk action based on type
	switch req.Action {
	case "addTags":
		if req.Tags == "" {
			RespondError(w, http.StatusBadRequest, "Tags parameter is required for addTags action")
			return
		}
		err = h.syncManager.AddTags(r.Context(), instanceID, targetHashes, req.Tags)
	case "removeTags":
		if req.Tags == "" {
			RespondError(w, http.StatusBadRequest, "Tags parameter is required for removeTags action")
			return
		}
		err = h.syncManager.RemoveTags(r.Context(), instanceID, targetHashes, req.Tags)
	case "setTags":
		// allow empty tags to clear all tags from torrents
		err = h.syncManager.SetTags(r.Context(), instanceID, targetHashes, req.Tags)
	case "setCategory":
		err = h.syncManager.SetCategory(r.Context(), instanceID, targetHashes, req.Category)
	case "toggleAutoTMM":
		err = h.syncManager.SetAutoTMM(r.Context(), instanceID, targetHashes, req.Enable)
	case "setShareLimit":
		err = h.syncManager.SetTorrentShareLimit(r.Context(), instanceID, targetHashes, req.RatioLimit, req.SeedingTimeLimit, req.InactiveSeedingTimeLimit)
	case "setUploadLimit":
		err = h.syncManager.SetTorrentUploadLimit(r.Context(), instanceID, targetHashes, req.UploadLimit)
	case "setDownloadLimit":
		err = h.syncManager.SetTorrentDownloadLimit(r.Context(), instanceID, targetHashes, req.DownloadLimit)
	case "delete":
		// Handle delete with deleteFiles parameter
		action := req.Action
		if req.DeleteFiles {
			action = "deleteWithFiles"
		}
		err = h.syncManager.BulkAction(r.Context(), instanceID, targetHashes, action)
	default:
		// Handle other standard actions
		err = h.syncManager.BulkAction(r.Context(), instanceID, targetHashes, req.Action)
	}

	if err != nil {
		log.Error().Err(err).Int("instanceID", instanceID).Str("action", req.Action).Msg("Failed to perform bulk action")
		RespondError(w, http.StatusInternalServerError, "Failed to perform bulk action")
		return
	}

	log.Debug().Int("instanceID", instanceID).Str("action", req.Action).Msg("Bulk action completed with optimistic cache update")

	RespondJSON(w, http.StatusOK, map[string]string{
		"message": "Bulk action completed successfully",
	})
}

// GetCategories returns all categories
func (h *TorrentsHandler) GetCategories(w http.ResponseWriter, r *http.Request) {
	// Get instance ID from URL
	instanceID, err := strconv.Atoi(chi.URLParam(r, "instanceID"))
	if err != nil {
		RespondError(w, http.StatusBadRequest, "Invalid instance ID")
		return
	}

	// Get categories
	categories, err := h.syncManager.GetCategories(r.Context(), instanceID)
	if err != nil {
		log.Error().Err(err).Int("instanceID", instanceID).Msg("Failed to get categories")
		RespondError(w, http.StatusInternalServerError, "Failed to get categories")
		return
	}

	RespondJSON(w, http.StatusOK, categories)
}

// CreateCategory creates a new category
func (h *TorrentsHandler) CreateCategory(w http.ResponseWriter, r *http.Request) {
	// Get instance ID from URL
	instanceID, err := strconv.Atoi(chi.URLParam(r, "instanceID"))
	if err != nil {
		RespondError(w, http.StatusBadRequest, "Invalid instance ID")
		return
	}

	var req struct {
		Name     string `json:"name"`
		SavePath string `json:"savePath"`
	}
	if err := json.NewDecoder(r.Body).Decode(&req); err != nil {
		RespondError(w, http.StatusBadRequest, "Invalid request body")
		return
	}

	if req.Name == "" {
		RespondError(w, http.StatusBadRequest, "Category name is required")
		return
	}

	if err := h.syncManager.CreateCategory(r.Context(), instanceID, req.Name, req.SavePath); err != nil {
		log.Error().Err(err).Int("instanceID", instanceID).Msg("Failed to create category")
		RespondError(w, http.StatusInternalServerError, "Failed to create category")
		return
	}

	RespondJSON(w, http.StatusCreated, map[string]string{
		"message": "Category created successfully",
	})
}

// EditCategory edits an existing category
func (h *TorrentsHandler) EditCategory(w http.ResponseWriter, r *http.Request) {
	// Get instance ID from URL
	instanceID, err := strconv.Atoi(chi.URLParam(r, "instanceID"))
	if err != nil {
		RespondError(w, http.StatusBadRequest, "Invalid instance ID")
		return
	}

	var req struct {
		Name     string `json:"name"`
		SavePath string `json:"savePath"`
	}
	if err := json.NewDecoder(r.Body).Decode(&req); err != nil {
		RespondError(w, http.StatusBadRequest, "Invalid request body")
		return
	}

	if req.Name == "" {
		RespondError(w, http.StatusBadRequest, "Category name is required")
		return
	}

	if err := h.syncManager.EditCategory(r.Context(), instanceID, req.Name, req.SavePath); err != nil {
		log.Error().Err(err).Int("instanceID", instanceID).Msg("Failed to edit category")
		RespondError(w, http.StatusInternalServerError, "Failed to edit category")
		return
	}

	RespondJSON(w, http.StatusOK, map[string]string{
		"message": "Category updated successfully",
	})
}

// RemoveCategories removes categories
func (h *TorrentsHandler) RemoveCategories(w http.ResponseWriter, r *http.Request) {
	// Get instance ID from URL
	instanceID, err := strconv.Atoi(chi.URLParam(r, "instanceID"))
	if err != nil {
		RespondError(w, http.StatusBadRequest, "Invalid instance ID")
		return
	}

	var req struct {
		Categories []string `json:"categories"`
	}
	if err := json.NewDecoder(r.Body).Decode(&req); err != nil {
		RespondError(w, http.StatusBadRequest, "Invalid request body")
		return
	}

	if len(req.Categories) == 0 {
		RespondError(w, http.StatusBadRequest, "No categories provided")
		return
	}

	if err := h.syncManager.RemoveCategories(r.Context(), instanceID, req.Categories); err != nil {
		log.Error().Err(err).Int("instanceID", instanceID).Msg("Failed to remove categories")
		RespondError(w, http.StatusInternalServerError, "Failed to remove categories")
		return
	}

	RespondJSON(w, http.StatusOK, map[string]string{
		"message": "Categories removed successfully",
	})
}

// GetTags returns all tags
func (h *TorrentsHandler) GetTags(w http.ResponseWriter, r *http.Request) {
	// Get instance ID from URL
	instanceID, err := strconv.Atoi(chi.URLParam(r, "instanceID"))
	if err != nil {
		RespondError(w, http.StatusBadRequest, "Invalid instance ID")
		return
	}

	// Get tags
	tags, err := h.syncManager.GetTags(r.Context(), instanceID)
	if err != nil {
		log.Error().Err(err).Int("instanceID", instanceID).Msg("Failed to get tags")
		RespondError(w, http.StatusInternalServerError, "Failed to get tags")
		return
	}

	RespondJSON(w, http.StatusOK, tags)
}

// CreateTags creates new tags
func (h *TorrentsHandler) CreateTags(w http.ResponseWriter, r *http.Request) {
	// Get instance ID from URL
	instanceID, err := strconv.Atoi(chi.URLParam(r, "instanceID"))
	if err != nil {
		RespondError(w, http.StatusBadRequest, "Invalid instance ID")
		return
	}

	var req struct {
		Tags []string `json:"tags"`
	}
	if err := json.NewDecoder(r.Body).Decode(&req); err != nil {
		RespondError(w, http.StatusBadRequest, "Invalid request body")
		return
	}

	if len(req.Tags) == 0 {
		RespondError(w, http.StatusBadRequest, "No tags provided")
		return
	}

	if err := h.syncManager.CreateTags(r.Context(), instanceID, req.Tags); err != nil {
		log.Error().Err(err).Int("instanceID", instanceID).Msg("Failed to create tags")
		RespondError(w, http.StatusInternalServerError, "Failed to create tags")
		return
	}

	RespondJSON(w, http.StatusCreated, map[string]string{
		"message": "Tags created successfully",
	})
}

// DeleteTags deletes tags
func (h *TorrentsHandler) DeleteTags(w http.ResponseWriter, r *http.Request) {
	// Get instance ID from URL
	instanceID, err := strconv.Atoi(chi.URLParam(r, "instanceID"))
	if err != nil {
		RespondError(w, http.StatusBadRequest, "Invalid instance ID")
		return
	}

	var req struct {
		Tags []string `json:"tags"`
	}
	if err := json.NewDecoder(r.Body).Decode(&req); err != nil {
		RespondError(w, http.StatusBadRequest, "Invalid request body")
		return
	}

	if len(req.Tags) == 0 {
		RespondError(w, http.StatusBadRequest, "No tags provided")
		return
	}

	if err := h.syncManager.DeleteTags(r.Context(), instanceID, req.Tags); err != nil {
		log.Error().Err(err).Int("instanceID", instanceID).Msg("Failed to delete tags")
		RespondError(w, http.StatusInternalServerError, "Failed to delete tags")
		return
	}

	RespondJSON(w, http.StatusOK, map[string]string{
		"message": "Tags deleted successfully",
	})
}

// GetTorrentProperties returns detailed properties for a specific torrent
func (h *TorrentsHandler) GetTorrentProperties(w http.ResponseWriter, r *http.Request) {
	// Get instance ID and hash from URL
	instanceID, err := strconv.Atoi(chi.URLParam(r, "instanceID"))
	if err != nil {
		RespondError(w, http.StatusBadRequest, "Invalid instance ID")
		return
	}

	hash := chi.URLParam(r, "hash")
	if hash == "" {
		RespondError(w, http.StatusBadRequest, "Torrent hash is required")
		return
	}

	// Get properties
	properties, err := h.syncManager.GetTorrentProperties(r.Context(), instanceID, hash)
	if err != nil {
		log.Error().Err(err).Int("instanceID", instanceID).Str("hash", hash).Msg("Failed to get torrent properties")
		RespondError(w, http.StatusInternalServerError, "Failed to get torrent properties")
		return
	}

	RespondJSON(w, http.StatusOK, properties)
}

// GetTorrentTrackers returns trackers for a specific torrent
func (h *TorrentsHandler) GetTorrentTrackers(w http.ResponseWriter, r *http.Request) {
	// Get instance ID and hash from URL
	instanceID, err := strconv.Atoi(chi.URLParam(r, "instanceID"))
	if err != nil {
		RespondError(w, http.StatusBadRequest, "Invalid instance ID")
		return
	}

	hash := chi.URLParam(r, "hash")
	if hash == "" {
		RespondError(w, http.StatusBadRequest, "Torrent hash is required")
		return
	}

	// Get trackers
	trackers, err := h.syncManager.GetTorrentTrackers(r.Context(), instanceID, hash)
	if err != nil {
		log.Error().Err(err).Int("instanceID", instanceID).Str("hash", hash).Msg("Failed to get torrent trackers")
		RespondError(w, http.StatusInternalServerError, "Failed to get torrent trackers")
		return
	}

	RespondJSON(w, http.StatusOK, trackers)
}

// GetTorrentFiles returns files information for a specific torrent
func (h *TorrentsHandler) GetTorrentPeers(w http.ResponseWriter, r *http.Request) {
	// Get instance ID and hash from URL
	instanceID, err := strconv.Atoi(chi.URLParam(r, "instanceID"))
	if err != nil {
		RespondError(w, http.StatusBadRequest, "Invalid instance ID")
		return
	}

	hash := chi.URLParam(r, "hash")
	if hash == "" {
		RespondError(w, http.StatusBadRequest, "Torrent hash is required")
		return
	}

	// Get peers (backend handles incremental updates internally)
	peers, err := h.syncManager.GetTorrentPeers(r.Context(), instanceID, hash)
	if err != nil {
		log.Error().Err(err).Int("instanceID", instanceID).Str("hash", hash).Msg("Failed to get torrent peers")
		RespondError(w, http.StatusInternalServerError, "Failed to get torrent peers")
		return
	}

	// Create sorted peers array
	sortedPeers := make([]SortedPeer, 0, len(peers.Peers))
	for key, peer := range peers.Peers {
		sortedPeers = append(sortedPeers, SortedPeer{
			Key:         key,
			TorrentPeer: peer,
		})
	}

	// Sort peers: seeders first (progress = 1.0), then by download speed, then upload speed
	sort.Slice(sortedPeers, func(i, j int) bool {
		// Seeders (100% progress) always come first
		iIsSeeder := sortedPeers[i].Progress == 1.0
		jIsSeeder := sortedPeers[j].Progress == 1.0

		if iIsSeeder != jIsSeeder {
			return iIsSeeder // Seeders first
		}

		// Then sort by progress (higher progress first)
		if sortedPeers[i].Progress != sortedPeers[j].Progress {
			return sortedPeers[i].Progress > sortedPeers[j].Progress
		}

		// Then by download speed (active downloading peers)
		if sortedPeers[i].DownSpeed != sortedPeers[j].DownSpeed {
			return sortedPeers[i].DownSpeed > sortedPeers[j].DownSpeed
		}

		// Then by upload speed
		if sortedPeers[i].UpSpeed != sortedPeers[j].UpSpeed {
			return sortedPeers[i].UpSpeed > sortedPeers[j].UpSpeed
		}

		// Finally by IP for stable sorting
		return sortedPeers[i].IP < sortedPeers[j].IP
	})

	// Create response with sorted peers
	response := &SortedPeersResponse{
		TorrentPeersResponse: peers,
		SortedPeers:          sortedPeers,
	}

	// Debug logging
	log.Trace().
		Int("instanceID", instanceID).
		Str("hash", hash).
		Int("peerCount", len(sortedPeers)).
		Msg("Torrent peers response with sorted peers")

	RespondJSON(w, http.StatusOK, response)
}

func (h *TorrentsHandler) GetTorrentFiles(w http.ResponseWriter, r *http.Request) {
	// Get instance ID and hash from URL
	instanceID, err := strconv.Atoi(chi.URLParam(r, "instanceID"))
	if err != nil {
		RespondError(w, http.StatusBadRequest, "Invalid instance ID")
		return
	}

	hash := chi.URLParam(r, "hash")
	if hash == "" {
		RespondError(w, http.StatusBadRequest, "Torrent hash is required")
		return
	}

	// Get files
	files, err := h.syncManager.GetTorrentFiles(r.Context(), instanceID, hash)
	if err != nil {
		log.Error().Err(err).Int("instanceID", instanceID).Str("hash", hash).Msg("Failed to get torrent files")
		RespondError(w, http.StatusInternalServerError, "Failed to get torrent files")
		return
	}

	RespondJSON(w, http.StatusOK, files)
}

<<<<<<< HEAD
// GetRacingDashboard returns racing dashboard data for one or more instances
func (h *TorrentsHandler) GetRacingDashboard(w http.ResponseWriter, r *http.Request) {
	// Get instance ID from URL (for backward compatibility)
	instanceIDStr := chi.URLParam(r, "instanceID")
	var singleInstanceID int
	if instanceIDStr != "" {
		var err error
		singleInstanceID, err = strconv.Atoi(instanceIDStr)
		if err != nil {
			RespondError(w, http.StatusBadRequest, "Invalid instance ID")
			return
		}
	}

	// Parse query parameters for options
	options := qbittorrent.RacingDashboardOptions{
		Limit: 5, // Default limit
	}

	// Check for multiple instance IDs in query params
	if instanceIDsStr := r.URL.Query().Get("instanceIds"); instanceIDsStr != "" {
		instanceIDStrs := strings.SplitSeq(instanceIDsStr, ",")
		for idStr := range instanceIDStrs {
			id, err := strconv.Atoi(strings.TrimSpace(idStr))
			if err == nil && id > 0 {
				options.InstanceIDs = append(options.InstanceIDs, id)
			}
		}
	} else if singleInstanceID > 0 {
		// Use the single instance ID from URL if no multiple IDs provided
		options.InstanceIDs = []int{singleInstanceID}
	}

	if limitStr := r.URL.Query().Get("limit"); limitStr != "" {
		if limit, err := strconv.Atoi(limitStr); err == nil && limit > 0 && limit <= 50 {
			options.Limit = limit
		}
	}

	if trackersStr := r.URL.Query().Get("trackers"); trackersStr != "" {
		options.TrackerFilter = strings.Split(trackersStr, ",")
		// Trim spaces
		for i, tracker := range options.TrackerFilter {
			options.TrackerFilter[i] = strings.TrimSpace(tracker)
		}
	}

	if minRatioStr := r.URL.Query().Get("minRatio"); minRatioStr != "" {
		if minRatio, err := strconv.ParseFloat(minRatioStr, 64); err == nil && minRatio >= 0 {
			options.MinRatio = minRatio
		}
	}

	if minSizeStr := r.URL.Query().Get("minSize"); minSizeStr != "" {
		if minSize, err := strconv.ParseInt(minSizeStr, 10, 64); err == nil && minSize >= 0 {
			options.MinSize = minSize
		}
	}

	if maxSizeStr := r.URL.Query().Get("maxSize"); maxSizeStr != "" {
		if maxSize, err := strconv.ParseInt(maxSizeStr, 10, 64); err == nil && maxSize >= 0 {
			options.MaxSize = maxSize
		}
	}

	if categoriesStr := r.URL.Query().Get("categories"); categoriesStr != "" {
		options.CategoryFilter = strings.Split(categoriesStr, ",")
		// Trim spaces
		for i, category := range options.CategoryFilter {
			options.CategoryFilter[i] = strings.TrimSpace(category)
		}
	}

	// Time filtering parameters
	if timeRange := r.URL.Query().Get("timeRange"); timeRange != "" {
		options.TimeRange = timeRange
		log.Debug().Str("timeRange", timeRange).Msg("Racing dashboard time range filter")
	}

	if startDate := r.URL.Query().Get("startDate"); startDate != "" {
		options.StartDate = startDate
	}

	if endDate := r.URL.Query().Get("endDate"); endDate != "" {
		options.EndDate = endDate
	}

	// Get racing dashboard data
	dashboard, err := h.syncManager.GetRacingDashboard(r.Context(), singleInstanceID, options)
	if err != nil {
		log.Error().Err(err).Ints("instanceIDs", options.InstanceIDs).Msg("Failed to get racing dashboard")
		RespondError(w, http.StatusInternalServerError, "Failed to get racing dashboard")
		return
	}

	RespondJSON(w, http.StatusOK, dashboard)
=======
// AddPeers adds peers to torrents
func (h *TorrentsHandler) AddPeers(w http.ResponseWriter, r *http.Request) {
	// Get instance ID from URL
	instanceID, err := strconv.Atoi(chi.URLParam(r, "instanceID"))
	if err != nil {
		RespondError(w, http.StatusBadRequest, "Invalid instance ID")
		return
	}

	// Parse request body
	var req struct {
		Hashes []string `json:"hashes"`
		Peers  []string `json:"peers"`
	}

	if err := json.NewDecoder(r.Body).Decode(&req); err != nil {
		RespondError(w, http.StatusBadRequest, "Invalid request body")
		return
	}

	if len(req.Hashes) == 0 || len(req.Peers) == 0 {
		RespondError(w, http.StatusBadRequest, "Hashes and peers are required")
		return
	}

	// Add peers
	err = h.syncManager.AddPeersToTorrents(r.Context(), instanceID, req.Hashes, req.Peers)
	if err != nil {
		log.Error().Err(err).Int("instanceID", instanceID).Msg("Failed to add peers to torrents")
		RespondError(w, http.StatusInternalServerError, "Failed to add peers")
		return
	}

	RespondJSON(w, http.StatusOK, map[string]bool{"success": true})
}

// BanPeers bans peers permanently
func (h *TorrentsHandler) BanPeers(w http.ResponseWriter, r *http.Request) {
	// Get instance ID from URL
	instanceID, err := strconv.Atoi(chi.URLParam(r, "instanceID"))
	if err != nil {
		RespondError(w, http.StatusBadRequest, "Invalid instance ID")
		return
	}

	// Parse request body
	var req struct {
		Peers []string `json:"peers"`
	}

	if err := json.NewDecoder(r.Body).Decode(&req); err != nil {
		RespondError(w, http.StatusBadRequest, "Invalid request body")
		return
	}

	if len(req.Peers) == 0 {
		RespondError(w, http.StatusBadRequest, "Peers are required")
		return
	}

	// Ban peers
	err = h.syncManager.BanPeers(r.Context(), instanceID, req.Peers)
	if err != nil {
		log.Error().Err(err).Int("instanceID", instanceID).Msg("Failed to ban peers")
		RespondError(w, http.StatusInternalServerError, "Failed to ban peers")
		return
	}

	RespondJSON(w, http.StatusOK, map[string]bool{"success": true})
>>>>>>> 26f96cb5
}<|MERGE_RESOLUTION|>--- conflicted
+++ resolved
@@ -879,7 +879,6 @@
 	RespondJSON(w, http.StatusOK, files)
 }
 
-<<<<<<< HEAD
 // GetRacingDashboard returns racing dashboard data for one or more instances
 func (h *TorrentsHandler) GetRacingDashboard(w http.ResponseWriter, r *http.Request) {
 	// Get instance ID from URL (for backward compatibility)
@@ -976,7 +975,8 @@
 	}
 
 	RespondJSON(w, http.StatusOK, dashboard)
-=======
+}
+
 // AddPeers adds peers to torrents
 func (h *TorrentsHandler) AddPeers(w http.ResponseWriter, r *http.Request) {
 	// Get instance ID from URL
@@ -1046,5 +1046,4 @@
 	}
 
 	RespondJSON(w, http.StatusOK, map[string]bool{"success": true})
->>>>>>> 26f96cb5
 }